<?xml version="1.0" encoding="utf-8"?>
<Dependencies>
  <ProductDependencies>
    <Dependency Name="Microsoft.CSharp" Version="5.0.0-alpha1.19381.2" CoherentParentDependency="Microsoft.NETCore.App.Runtime.win-x64">
      <Uri>https://github.com/dotnet/corefx</Uri>
      <Sha>a6c1d1ac235aba5bf17dd06228a62509192cda6a</Sha>
    </Dependency>
<<<<<<< HEAD
    <Dependency Name="Microsoft.DotNet.PlatformAbstractions" Version="5.0.0-alpha1.19404.5" CoherentParentDependency="Microsoft.Extensions.Logging">
      <Uri>https://github.com/dotnet/core-setup</Uri>
      <Sha>62a9f1bdf39ba0b719875d33e248408d3802e925</Sha>
    </Dependency>
    <Dependency Name="Microsoft.Extensions.Caching.Memory" Version="5.0.0-alpha1.19409.2">
      <Uri>https://github.com/aspnet/Extensions</Uri>
      <Sha>cc9a033c6a8a4470984a4cc8395e42b887c07c2e</Sha>
    </Dependency>
    <Dependency Name="Microsoft.Extensions.Configuration.EnvironmentVariables" Version="5.0.0-alpha1.19409.2">
      <Uri>https://github.com/aspnet/Extensions</Uri>
      <Sha>cc9a033c6a8a4470984a4cc8395e42b887c07c2e</Sha>
    </Dependency>
    <Dependency Name="Microsoft.Extensions.Configuration.Json" Version="5.0.0-alpha1.19409.2">
      <Uri>https://github.com/aspnet/Extensions</Uri>
      <Sha>cc9a033c6a8a4470984a4cc8395e42b887c07c2e</Sha>
    </Dependency>
    <Dependency Name="Microsoft.Extensions.Configuration" Version="5.0.0-alpha1.19409.2">
      <Uri>https://github.com/aspnet/Extensions</Uri>
      <Sha>cc9a033c6a8a4470984a4cc8395e42b887c07c2e</Sha>
    </Dependency>
    <Dependency Name="Microsoft.Extensions.DependencyInjection" Version="5.0.0-alpha1.19409.2">
      <Uri>https://github.com/aspnet/Extensions</Uri>
      <Sha>cc9a033c6a8a4470984a4cc8395e42b887c07c2e</Sha>
    </Dependency>
    <Dependency Name="Microsoft.Extensions.DependencyModel" Version="5.0.0-alpha1.19404.5" CoherentParentDependency="Microsoft.Extensions.Logging">
      <Uri>https://github.com/dotnet/core-setup</Uri>
      <Sha>62a9f1bdf39ba0b719875d33e248408d3802e925</Sha>
    </Dependency>
    <Dependency Name="Microsoft.Extensions.HostFactoryResolver.Sources" Version="5.0.0-alpha1.19409.2">
      <Uri>https://github.com/aspnet/Extensions</Uri>
      <Sha>cc9a033c6a8a4470984a4cc8395e42b887c07c2e</Sha>
    </Dependency>
    <Dependency Name="Microsoft.Extensions.Logging" Version="5.0.0-alpha1.19409.2">
      <Uri>https://github.com/aspnet/Extensions</Uri>
      <Sha>cc9a033c6a8a4470984a4cc8395e42b887c07c2e</Sha>
    </Dependency>
    <Dependency Name="Microsoft.NETCore.App.Ref" Version="5.0.0-alpha1.19404.5" CoherentParentDependency="Microsoft.Extensions.Logging">
      <Uri>https://github.com/dotnet/core-setup</Uri>
      <Sha>62a9f1bdf39ba0b719875d33e248408d3802e925</Sha>
    </Dependency>
    <Dependency Name="Microsoft.NETCore.App.Runtime.win-x64" Version="5.0.0-alpha1.19404.5" CoherentParentDependency="Microsoft.Extensions.Logging">
      <Uri>https://github.com/dotnet/core-setup</Uri>
      <Sha>62a9f1bdf39ba0b719875d33e248408d3802e925</Sha>
    </Dependency>
    <Dependency Name="NETStandard.Library.Ref" Version="2.1.0-alpha1.19404.5" CoherentParentDependency="Microsoft.Extensions.Logging">
      <Uri>https://github.com/dotnet/core-setup</Uri>
      <Sha>62a9f1bdf39ba0b719875d33e248408d3802e925</Sha>
=======
    <Dependency Name="Microsoft.DotNet.PlatformAbstractions" Version="3.0.0-preview9-19414-02" CoherentParentDependency="Microsoft.Extensions.Logging">
      <Uri>https://github.com/dotnet/core-setup</Uri>
      <Sha>f1de07d0abab3899bd7e1facb7e375d6100a2ac8</Sha>
    </Dependency>
    <Dependency Name="Microsoft.Extensions.Caching.Memory" Version="3.0.0-preview9.19414.4">
      <Uri>https://github.com/aspnet/Extensions</Uri>
      <Sha>93d3ae448551cac29af8cf882b31047f5da0dadc</Sha>
    </Dependency>
    <Dependency Name="Microsoft.Extensions.Configuration.EnvironmentVariables" Version="3.0.0-preview9.19414.4">
      <Uri>https://github.com/aspnet/Extensions</Uri>
      <Sha>93d3ae448551cac29af8cf882b31047f5da0dadc</Sha>
    </Dependency>
    <Dependency Name="Microsoft.Extensions.Configuration.Json" Version="3.0.0-preview9.19414.4">
      <Uri>https://github.com/aspnet/Extensions</Uri>
      <Sha>93d3ae448551cac29af8cf882b31047f5da0dadc</Sha>
    </Dependency>
    <Dependency Name="Microsoft.Extensions.Configuration" Version="3.0.0-preview9.19414.4">
      <Uri>https://github.com/aspnet/Extensions</Uri>
      <Sha>93d3ae448551cac29af8cf882b31047f5da0dadc</Sha>
    </Dependency>
    <Dependency Name="Microsoft.Extensions.DependencyInjection" Version="3.0.0-preview9.19414.4">
      <Uri>https://github.com/aspnet/Extensions</Uri>
      <Sha>93d3ae448551cac29af8cf882b31047f5da0dadc</Sha>
    </Dependency>
    <Dependency Name="Microsoft.Extensions.DependencyModel" Version="3.0.0-preview9-19414-02" CoherentParentDependency="Microsoft.Extensions.Logging">
      <Uri>https://github.com/dotnet/core-setup</Uri>
      <Sha>f1de07d0abab3899bd7e1facb7e375d6100a2ac8</Sha>
    </Dependency>
    <Dependency Name="Microsoft.Extensions.HostFactoryResolver.Sources" Version="3.0.0-preview9.19414.4">
      <Uri>https://github.com/aspnet/Extensions</Uri>
      <Sha>93d3ae448551cac29af8cf882b31047f5da0dadc</Sha>
    </Dependency>
    <Dependency Name="Microsoft.Extensions.Logging" Version="3.0.0-preview9.19414.4">
      <Uri>https://github.com/aspnet/Extensions</Uri>
      <Sha>93d3ae448551cac29af8cf882b31047f5da0dadc</Sha>
    </Dependency>
    <Dependency Name="Microsoft.NETCore.App.Ref" Version="3.0.0-preview9-19414-02" CoherentParentDependency="Microsoft.Extensions.Logging">
      <Uri>https://github.com/dotnet/core-setup</Uri>
      <Sha>f1de07d0abab3899bd7e1facb7e375d6100a2ac8</Sha>
    </Dependency>
    <Dependency Name="Microsoft.NETCore.App.Runtime.win-x64" Version="3.0.0-preview9-19414-02" CoherentParentDependency="Microsoft.Extensions.Logging">
      <Uri>https://github.com/dotnet/core-setup</Uri>
      <Sha>f1de07d0abab3899bd7e1facb7e375d6100a2ac8</Sha>
    </Dependency>
    <Dependency Name="NETStandard.Library.Ref" Version="2.1.0-preview9-19414-02" CoherentParentDependency="Microsoft.Extensions.Logging">
      <Uri>https://github.com/dotnet/core-setup</Uri>
      <Sha>f1de07d0abab3899bd7e1facb7e375d6100a2ac8</Sha>
>>>>>>> 024582e6
    </Dependency>
    <Dependency Name="System.Collections.Immutable" Version="1.7.0-alpha1.19381.2" CoherentParentDependency="Microsoft.NETCore.App.Runtime.win-x64">
      <Uri>https://github.com/dotnet/corefx</Uri>
      <Sha>a6c1d1ac235aba5bf17dd06228a62509192cda6a</Sha>
    </Dependency>
    <Dependency Name="System.ComponentModel.Annotations" Version="5.0.0-alpha1.19381.2" CoherentParentDependency="Microsoft.NETCore.App.Runtime.win-x64">
      <Uri>https://github.com/dotnet/corefx</Uri>
      <Sha>a6c1d1ac235aba5bf17dd06228a62509192cda6a</Sha>
    </Dependency>
    <Dependency Name="System.Diagnostics.DiagnosticSource" Version="5.0.0-alpha1.19381.2" CoherentParentDependency="Microsoft.NETCore.App.Runtime.win-x64">
      <Uri>https://github.com/dotnet/corefx</Uri>
      <Sha>a6c1d1ac235aba5bf17dd06228a62509192cda6a</Sha>
    </Dependency>
  </ProductDependencies>
  <ToolsetDependencies>
    <Dependency Name="Microsoft.DotNet.Arcade.Sdk" Version="1.0.0-beta.19411.1">
      <Uri>https://github.com/dotnet/arcade</Uri>
      <Sha>a11024c8c22cc762011addafc30c653c938048f4</Sha>
    </Dependency>
    <Dependency Name="Microsoft.Net.Compilers.Toolset" Version="3.3.0-beta3-19413-08" CoherentParentDependency="Microsoft.Extensions.Logging">
      <Uri>https://github.com/dotnet/roslyn</Uri>
      <Sha>40b3c24da722148153675112d727b030f448454e</Sha>
    </Dependency>
  </ToolsetDependencies>
</Dependencies><|MERGE_RESOLUTION|>--- conflicted
+++ resolved
@@ -5,7 +5,6 @@
       <Uri>https://github.com/dotnet/corefx</Uri>
       <Sha>a6c1d1ac235aba5bf17dd06228a62509192cda6a</Sha>
     </Dependency>
-<<<<<<< HEAD
     <Dependency Name="Microsoft.DotNet.PlatformAbstractions" Version="5.0.0-alpha1.19404.5" CoherentParentDependency="Microsoft.Extensions.Logging">
       <Uri>https://github.com/dotnet/core-setup</Uri>
       <Sha>62a9f1bdf39ba0b719875d33e248408d3802e925</Sha>
@@ -53,55 +52,6 @@
     <Dependency Name="NETStandard.Library.Ref" Version="2.1.0-alpha1.19404.5" CoherentParentDependency="Microsoft.Extensions.Logging">
       <Uri>https://github.com/dotnet/core-setup</Uri>
       <Sha>62a9f1bdf39ba0b719875d33e248408d3802e925</Sha>
-=======
-    <Dependency Name="Microsoft.DotNet.PlatformAbstractions" Version="3.0.0-preview9-19414-02" CoherentParentDependency="Microsoft.Extensions.Logging">
-      <Uri>https://github.com/dotnet/core-setup</Uri>
-      <Sha>f1de07d0abab3899bd7e1facb7e375d6100a2ac8</Sha>
-    </Dependency>
-    <Dependency Name="Microsoft.Extensions.Caching.Memory" Version="3.0.0-preview9.19414.4">
-      <Uri>https://github.com/aspnet/Extensions</Uri>
-      <Sha>93d3ae448551cac29af8cf882b31047f5da0dadc</Sha>
-    </Dependency>
-    <Dependency Name="Microsoft.Extensions.Configuration.EnvironmentVariables" Version="3.0.0-preview9.19414.4">
-      <Uri>https://github.com/aspnet/Extensions</Uri>
-      <Sha>93d3ae448551cac29af8cf882b31047f5da0dadc</Sha>
-    </Dependency>
-    <Dependency Name="Microsoft.Extensions.Configuration.Json" Version="3.0.0-preview9.19414.4">
-      <Uri>https://github.com/aspnet/Extensions</Uri>
-      <Sha>93d3ae448551cac29af8cf882b31047f5da0dadc</Sha>
-    </Dependency>
-    <Dependency Name="Microsoft.Extensions.Configuration" Version="3.0.0-preview9.19414.4">
-      <Uri>https://github.com/aspnet/Extensions</Uri>
-      <Sha>93d3ae448551cac29af8cf882b31047f5da0dadc</Sha>
-    </Dependency>
-    <Dependency Name="Microsoft.Extensions.DependencyInjection" Version="3.0.0-preview9.19414.4">
-      <Uri>https://github.com/aspnet/Extensions</Uri>
-      <Sha>93d3ae448551cac29af8cf882b31047f5da0dadc</Sha>
-    </Dependency>
-    <Dependency Name="Microsoft.Extensions.DependencyModel" Version="3.0.0-preview9-19414-02" CoherentParentDependency="Microsoft.Extensions.Logging">
-      <Uri>https://github.com/dotnet/core-setup</Uri>
-      <Sha>f1de07d0abab3899bd7e1facb7e375d6100a2ac8</Sha>
-    </Dependency>
-    <Dependency Name="Microsoft.Extensions.HostFactoryResolver.Sources" Version="3.0.0-preview9.19414.4">
-      <Uri>https://github.com/aspnet/Extensions</Uri>
-      <Sha>93d3ae448551cac29af8cf882b31047f5da0dadc</Sha>
-    </Dependency>
-    <Dependency Name="Microsoft.Extensions.Logging" Version="3.0.0-preview9.19414.4">
-      <Uri>https://github.com/aspnet/Extensions</Uri>
-      <Sha>93d3ae448551cac29af8cf882b31047f5da0dadc</Sha>
-    </Dependency>
-    <Dependency Name="Microsoft.NETCore.App.Ref" Version="3.0.0-preview9-19414-02" CoherentParentDependency="Microsoft.Extensions.Logging">
-      <Uri>https://github.com/dotnet/core-setup</Uri>
-      <Sha>f1de07d0abab3899bd7e1facb7e375d6100a2ac8</Sha>
-    </Dependency>
-    <Dependency Name="Microsoft.NETCore.App.Runtime.win-x64" Version="3.0.0-preview9-19414-02" CoherentParentDependency="Microsoft.Extensions.Logging">
-      <Uri>https://github.com/dotnet/core-setup</Uri>
-      <Sha>f1de07d0abab3899bd7e1facb7e375d6100a2ac8</Sha>
-    </Dependency>
-    <Dependency Name="NETStandard.Library.Ref" Version="2.1.0-preview9-19414-02" CoherentParentDependency="Microsoft.Extensions.Logging">
-      <Uri>https://github.com/dotnet/core-setup</Uri>
-      <Sha>f1de07d0abab3899bd7e1facb7e375d6100a2ac8</Sha>
->>>>>>> 024582e6
     </Dependency>
     <Dependency Name="System.Collections.Immutable" Version="1.7.0-alpha1.19381.2" CoherentParentDependency="Microsoft.NETCore.App.Runtime.win-x64">
       <Uri>https://github.com/dotnet/corefx</Uri>
