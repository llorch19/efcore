--- conflicted
+++ resolved
@@ -53,19 +53,13 @@
             var created = _cosmosClient.CreateDatabaseIfNotExists();
             foreach (var entityType in _model.GetEntityTypes())
             {
-<<<<<<< HEAD
-                var containerName = entityType.GetCosmosContainer();
+                var containerName = entityType.GetContainer();
                 if (containerName != null)
                 {
                     created |= _cosmosClient.CreateContainerIfNotExists(
                         containerName,
-                        GetCosmosPartitionKeyStoreName(entityType));
+                        GetPartitionKeyStoreName(entityType));
                 }
-=======
-                created |= _cosmosClient.CreateContainerIfNotExists(
-                    entityType.GetContainer(),
-                    GetPartitionKeyStoreName(entityType));
->>>>>>> 7fa7c03a
             }
 
             if (created)
